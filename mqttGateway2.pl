--- conflicted
+++ resolved
@@ -194,12 +194,7 @@
   my $msgRef = { radioId => $fields[0],
                  childId => $fields[1],
                  cmd     => $fields[2],
-<<<<<<< HEAD
-                 ack     => 0,
-#                 ack     => $fields[3],    # ack is not (yet) passed with message
-=======
                  ack     => $fields[3],
->>>>>>> 605180a1
                  subType => $fields[4],
                  payload => $fields[5] };
   return $msgRef;
